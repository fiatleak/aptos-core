--- conflicted
+++ resolved
@@ -16,17 +16,11 @@
     field_ref.read_ref()
 }
 
-<<<<<<< HEAD
-/// Returns ID and a max_value of aggrgegator based on a reference to `Aggregator` Move struct.
-pub(crate) fn aggregator_info(aggregator: &StructRef) -> PartialVMResult<(AggregatorID, u128)> {
-    let (value, max_value) = get_aggregator_fields(aggregator)?;
-=======
 /// Returns ID and a limit of aggrgegator based on a reference to `Aggregator` Move struct.
 pub(crate) fn aggregator_info_u128(
     aggregator: &StructRef,
 ) -> PartialVMResult<(AggregatorID, u128)> {
     let (value, limit) = get_aggregator_fields_u128(aggregator)?;
->>>>>>> 03f64a6a
     assert!(
         value <= u64::MAX as u128,
         "identifier in aggregator exceeds u64::MAX"
@@ -41,18 +35,11 @@
 }
 
 /// Given a reference to `Aggregator` Move struct, returns a tuple of its
-<<<<<<< HEAD
-/// fields: (`value`, `max_value`).
-pub fn get_aggregator_fields(aggregator: &StructRef) -> PartialVMResult<(u128, u128)> {
+/// fields: (`value`, `limit`).
+pub fn get_aggregator_fields_u128(aggregator: &StructRef) -> PartialVMResult<(u128, u128)> {
     let value = get_aggregator_field(aggregator, VALUE_FIELD_INDEX)?.value_as::<u128>()?;
     let max_value = get_aggregator_field(aggregator, LIMIT_FIELD_INDEX)?.value_as::<u128>()?;
     Ok((value, max_value))
-=======
-/// fields: (`value`, `limit`).
-pub fn get_aggregator_fields_u128(aggregator: &StructRef) -> PartialVMResult<(u128, u128)> {
-    let value = get_aggregator_field(aggregator, VALUE_FIELD_INDEX)?.value_as::<u128>()?;
-    let limit = get_aggregator_field(aggregator, LIMIT_FIELD_INDEX)?.value_as::<u128>()?;
-    Ok((value, limit))
 }
 
 /// Given a reference to `Aggregator` Move struct, returns a tuple of its
@@ -61,5 +48,4 @@
     let value = get_aggregator_field(aggregator, VALUE_FIELD_INDEX)?.value_as::<u64>()?;
     let limit = get_aggregator_field(aggregator, LIMIT_FIELD_INDEX)?.value_as::<u64>()?;
     Ok((value, limit))
->>>>>>> 03f64a6a
 }