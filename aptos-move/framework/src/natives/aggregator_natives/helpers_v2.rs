--- conflicted
+++ resolved
@@ -28,7 +28,12 @@
     Ok((AggregatorID::ephemeral(value as u64), max_value))
 }
 
-<<<<<<< HEAD
+/// Returns ID and a max_value of aggrgegator based on a reference to `Aggregator` Move struct.
+pub(crate) fn aggregator_info_u64(aggregator: &StructRef) -> PartialVMResult<(AggregatorID, u64)> {
+    let (value, max_value) = get_aggregator_fields_u64(aggregator)?;
+    Ok((AggregatorID::ephemeral(value), max_value))
+}
+
 /// Returns ID of aggrgegator snapshot based on a reference to `AggregatorSnapshot` Move struct.
 pub(crate) fn aggregator_snapshot_u128_info(
     aggregator_snapshot: &StructRef,
@@ -43,13 +48,6 @@
 ) -> PartialVMResult<u64> {
     let value = get_aggregator_field(aggregator_snapshot, VALUE_FIELD_INDEX)?.value_as::<u64>()?;
     Ok(value)
-=======
-/// Returns ID and a max_value of aggrgegator based on a reference to `Aggregator` Move struct.
-pub(crate) fn aggregator_info_u64(aggregator: &StructRef) -> PartialVMResult<(AggregatorID, u64)> {
-    let (value, max_value) = get_aggregator_fields_u64(aggregator)?;
-    Ok((AggregatorID::ephemeral(value), max_value))
->>>>>>> a38cece3
-}
 
 /// Given a reference to `Aggregator` Move struct, returns a tuple of its
 /// fields: (`value`, `max_value`).
